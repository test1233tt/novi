<<<<<<< HEAD
<h1 align="center">
    <img src="assets/ddosify-logo.svg"
        width="336px" /><br />
    Ddosify - High-performance load testing tool
</h1>
<p align="center">Ddosify is a multi location based load testing and DDOS attack simulation tool written in Golang. 
</p>

<p align="center">
    <a href="https://github.com/create-go-app/cli/releases" target="_blank"><img src="https://img.shields.io/badge/version-v0.0.1-orange?style=for-the-badge&logo=none" alt="ddosify version" /></a>&nbsp;
    <a href="https://pkg.go.dev/github.com/create-go-app/cli/v3?tab=doc" target="_blank"><img src="https://img.shields.io/badge/Go-1.17+-00ADD8?style=for-the-badge&logo=go" alt="go version" /></a>&nbsp;
    <a href="https://gocover.io/github.com/ddosify/ddosify/pkg/cgapp" target="_blank"><img src="https://img.shields.io/badge/Go_Cover-89.2%25-success?style=for-the-badge&logo=none" alt="go cover" /></a>&nbsp;
    <a href="https://goreportcard.com/report/github.com/ddosify/ddosify" target="_blank"><img src="https://img.shields.io/badge/Go_report-A+-success?style=for-the-badge&logo=none" alt="go report" /></a>&nbsp;
    <img src="https://img.shields.io/github/license/ddosify/ddosify?style=for-the-badge&logo=none" alt="license" />
</p>

## Features
:heavy_check_mark: Protocol Agnostic - Currently supporting *HTTP, HTTPS, HTTP/2*. Other protocols are on the way.

:heavy_check_mark: Scenario-Based - Create your flow in a JSON file. Without a line of code!

:heavy_check_mark: Different Load Types - Test your system's limits across different load types.

TODO: GIF KOY

## Installation

`ddosify` is available via [Docker](https://hub.docker.com/ddosify/ddosify), [Homebrew](https://formulae.brew.sh/formula/ddosify), [Homebrew Tap](), [Conda]() and as a downloadable pre-compiled binaries from the [releases page](https://github.com/ddosify/ddosify/releases/latest).

### Docker

```bash
docker run -it --rm --name ddosify ddosify/ddosify
```

### Homebrew (macOS and Linux)

```bash
brew install ddosify
```

### Homebrew Tap (macOS and Linux)

```bash
brew install ddosify/ddosify
```

### Conda (macOS, Linux and Windows)

```bash
conda install ddosify --channel conda-forge
```
### Using the convenience script (macOS and Linux)

- The script requires root or sudo privileges to move ddosify binary to `/usr/bin`.
- The script attempts to detect your operating system (macos or linux) and architecture (arm64, x86, x8664, i386) to download the appropriate binary from the [releases page](https://github.com/ddosify/ddosify/releases/latest).
- By default, the scripts installs the latest version of `ddosify`. 

```bash
curl -sSfL https://raw.githubusercontent.com/ddosify/ddosify/master/scripts/install.sh | sh
```

### Go install from source (macOS, Linux, Windows)

```bash
go install -v github.com/ddosify/ddosify@latest
```

## Easy Start
This section aims to show you how to easily use Ddosify without deep dive into its details.
    
1. ### Simple load test

		ddosify -t target_site.com

    The above command runs a load test with the default value that is 200 requests in 10 seconds.

2. ### Using some of the features

		ddosify -t target_site.com -n 1000 -d 20 -p HTTPS -m PUT -T 7 -P http://proxy_server.com:80

    Ddosify sends a total of *1000* *PUT* requests to *https://target_site.com* over proxy *http://proxy_server.com:80* in *20* seconds with a timeout of *7* seconds per request.

3. ### Scenario based load test

		ddosify -t config_examples/config.json
    
    Ddosify first sends *HTTP/2 POST* request to *https://test_site1.com/endpoint_1* using basic auth credentials *test_user:12345* over proxy *http://proxy_host.com:proxy_port*  and with a timeout of *3* seconds. Once the response is received, HTTPS GET request will be sent to *https://test_site1.com/endpoint_2* along with the payload included in *config_examples/payload.txt* file with a timeout of 2 seconds. This flow will be repeated *20* times in *5* seconds and response will be written to *stdout*.

		
## Details

You can configure your load test by the CLI options or a config file. Config file supports more features than the CLI. For example, you can't create a scenario-based load test with CLI options.
### CLI Flags

```bash
ddosify [FLAG]
```

| Flag | Description                                              | Type     | Default | Required?  |
| ------ | -------------------------------------------------------- | ------   | ------- | ---------  |
| `-t`   | Target website URL. Example: https://ddosify.com         | `string` | - | Yes        |
| `-n`   | Total request count                                      | `int`    | `200`   | No         |
| `-d`   | Test duration in seconds.                                | `int`    | `10`    | No         |
| `-p`   | Protocol of the request. Supported protocols are *HTTP, HTTPS*. HTTP/2 support is only available by using a config file as described. More protocols will be added.                                | `string`    | `HTTPS`    | No         |
| `-m`   | Request method. Available methods for HTTP(s) are *GET, POST, PUT, DELETE, UPDATE, PATCH* | `string`    | `GET`    | No  |
| `-b`   | The payload of the network packet. AKA body for the HTTP.  | `string`    | -    | No         |
| `-a`   | Basic authentication. Usage: `-a username:password`        | `string`    | -    | No         |
| `-h`   | Headers of the request. You can provide multiple headers with multiple `-h` flag.  | `string`| -    | No         |
| `-T`   | Timeout of the request in seconds.                       | `int`    | `5`    | No         |
| `-P`   | Proxy address as host:port. `-P http://user:pass@proxy_host.com:port'` | `string`    | -    | No |
| `-o`   | Test result output destination. Other output types will be added. | `string`    | `stdout`    | No |
| `-l`   | [Type](#load-types) of the load test. Ddosify supports 3 load types; | `string`    | `linear`    | No |


### Load Types

#### Linear

```bash
ddosify -t target_site.com -l linear
```

Result:

![linear load](assets/linear.gif)

*Note:* If the request count is too low for the given duration, the test might be finished earlier than you expect.

#### Incremental

```bash
ddosify -t target_site.com -l incremental
```

Result:

![incremental load](assets/incremental.gif)


#### Waved

```bash
ddosify -t target_site.com -l waved
```

Result:

![waved load](assets/waved.gif)


TODO: Update config file
- ### Config File

    Config file lets you use all capabilities of Ddosify. 

    The features you can use by config file;
    - Scenario creation
    - Payload from a file
    - Extra connection configuration, like *keep-alive* enable/disable logic
    - HTTP2 support

    Usage;

        ddosify -config <json_config_path>


    There is an example config file at [config_examples/config.json](/config_examples/config.json). This file contains all of the parameters you can use. Details of each parameter;

    1. `request_count` *optional*

        This is the equivalent of the `-n` flag. The difference is that if you have multiple steps in your scenario then this value represents the iteration count of the steps.

    2. `load_type` *optional*

        This is the equivalent of the `-l` flag.

    3. `duration` *optional*

        This is the equivalent of the `-d` flag.

    4. `proxy` *optional*

        This is the equivalent of the `-P` flag.

    5. `output` *optional*

        This is the equivalent of the `-o` flag.

    6. `steps` *mandatory*

        This parameter lets you create your own scenario. Ddosify runs the provided steps respectively. For the given example file step id: 2 will be executed immediately after the response of step id: 1 is received. The order of the execution is the same as the order of the steps in the config file.
        
         Details of each parameter for a step;
        1. `id` *mandatory*
        
            Each step must have a unique integer id.

        2. `url` *mandatory*

            This is the equivalent of the `-t` flag.
        
        3. `protocol` *optional*

            This is the equivalent of the `-p` flag.

        4. `method` *optional*

            This is the equivalent of the `-m` flag.

        5. `headers` *optional*

            List of headers with key:value format.

        6. `payload` *optional*

            This is the equivalent of the `-b` flag.

        7. `payload_file` *optional*

            If you need a long payload, we suggest using this parameter instead of `payload`.  

        7. `auth` *optional*
            
            Basic authentication.
            ```
            "auth": {
                "username": "test_user",
                "password": "12345"
            }
            ```
        8. `others` *optional*

            This parameter accepts dynamic *key: value* pairs to configure connection details of the protocol in use.

            ```
            "others": {
                "keep-alive": true,              // Default false
                "disable-compression": false,    // Default true
                "h2": true,                      // Enables HTTP/2. Default false.
                "disable-redirect": true         // Default false
            }
            ```
=======
# Ddosify PRO
>>>>>>> 44097e18
<|MERGE_RESOLUTION|>--- conflicted
+++ resolved
@@ -1,4 +1,3 @@
-<<<<<<< HEAD
 <h1 align="center">
     <img src="assets/ddosify-logo.svg"
         width="336px" /><br />
@@ -241,7 +240,4 @@
                 "h2": true,                      // Enables HTTP/2. Default false.
                 "disable-redirect": true         // Default false
             }
-            ```
-=======
-# Ddosify PRO
->>>>>>> 44097e18
+            ```